--- conflicted
+++ resolved
@@ -23,13 +23,7 @@
 		log.WithField("error", e).Error("net.Listen() error")
 		return e
 	} else {
-<<<<<<< HEAD
-		log.WithField("port", listenAddr).Info("Registered RPC Listener")
-=======
-		log.WithFields(log.Fields{
-			"ip:port": *config.RpcAddress,
-		}).Info("Registered RPC Listener")
->>>>>>> 7432260a
+		log.WithField("ip:port", listenAddr).Info("Registered RPC Listener")
 	}
 
 	go func() {
