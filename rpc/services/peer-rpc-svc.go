package services

import (
	"fmt"
	"os"

	"github.com/gluster/glusterd2/context"
	"github.com/gluster/glusterd2/etcdmgmt"
	"github.com/gluster/glusterd2/peer"
	"github.com/gluster/glusterd2/utils"
	"github.com/gluster/glusterd2/volume"

	log "github.com/Sirupsen/logrus"
)

type PeerService int

var (
<<<<<<< HEAD
	opRet   int32
	opError string
=======
	opRet        int32
	opError      string
	uuid         string
	etcdConfDir  = "/var/lib/glusterd/"
	etcdConfFile = etcdConfDir + "etcdenv.conf"
>>>>>>> df72696a
)

// ValidateAdd() will checks all validation for AddPeer at server side
func (p *PeerService) ValidateAdd(args *RPCPeerAddReq, reply *RPCPeerAddResp) error {
	opRet = 0
	opError = ""
	uuid = context.MyUUID.String()

	if context.MaxOpVersion < 40000 {
		opRet = -1
		opError = fmt.Sprintf("GlusterD instance running on %s is not compatible", *args.Name)
	}
	peers, _ := peer.GetPeers()
	if len(peers) != 0 {
		opRet = -1
		opError = fmt.Sprintf("Peer %s is already part of another cluster", *args.Name)
	}
	volumes, _ := volume.GetVolumes()
	if len(volumes) != 0 {
		opRet = -1
		opError = fmt.Sprintf("Peer %s already has existing volumes", *args.Name)
	}

	reply.OpRet = &opRet
	reply.OpError = &opError
	reply.UUID = &uuid
	return nil
}

// ValidateDelete() will checks all validation for DeletePeer at server side
func (p *PeerService) ValidateDelete(args *RPCPeerDeleteReq, reply *RPCPeerGenericResp) error {
	opRet = 0
	opError = ""
	// TODO : Validate if this guy has any volume configured where the brick(s) is
	// hosted in some other node, in that case the validation should fail

	reply.OpRet = &opRet
	reply.OpError = &opError
	return nil
}

// storeETCDEnv() will store etcd environment in etcdenv config file
func storeETCDEnv(env *RPCEtcdConfigReq) error {
	utils.InitDir(etcdmgmt.ETCDConfDir)
	fp, err := os.OpenFile(etcdmgmt.ETCDEnvFile, os.O_CREATE|os.O_WRONLY, 0666)
	if err != nil {
		log.WithFields(log.Fields{
			"error": err,
			"path":  etcdmgmt.ETCDEnvFile,
		}).Error("Failed to open etcd env file")
		return err
	}
	defer fp.Close()

	if _, err = fp.WriteString("ETCD_NAME=" + *env.Name + "\n"); err != nil {
		log.WithFields(log.Fields{
			"error": err,
			"path":  etcdmgmt.ETCDEnvFile,
			"key":   "ETCD_NAME",
			"val":   *env.Name,
		}).Error("Failed to write Environment variable in to etcd conf file")
		return err
	}

	if _, err = fp.WriteString("ETCD_INITIAL_CLUSTER=" + *env.InitialCluster + "\n"); err != nil {
		log.WithFields(log.Fields{
			"error": err,
			"path":  etcdmgmt.ETCDEnvFile,
			"key":   "ETCD_INITIAL_CLUSTER",
			"val":   *env.InitialCluster,
		}).Error("Failed to write Environment variable in to etcd conf file")
		return err
	}

	if _, err = fp.WriteString("ETCD_INITIAL_CLUSTER_STATE=" + *env.ClusterState + "\n"); err != nil {
		log.WithFields(log.Fields{
			"error": err,
			"path":  etcdmgmt.ETCDEnvFile,
			"key":   "ETCD_INITIAL_CLUSTER_STATE",
			"val":   *env.ClusterState,
		}).Error("Failed to write Environment variable in to etcd conf file")
		return err
	}
	return nil
}

// storeETCDProxyConf() will store etcd configuration for proxy etcd
func storeETCDProxyConf(env *RPCEtcdConfigReq) error {
	utils.InitDir(etcdmgmt.ETCDConfDir)
	fp, err := os.OpenFile(etcdmgmt.ETCDProxyFile, os.O_CREATE|os.O_WRONLY, 0666)
	if err != nil {
		log.WithFields(log.Fields{
			"error": err,
			"path":  etcdmgmt.ETCDProxyFile,
		}).Error("Failed to open etcd proxy file")
		return err
	}
	defer fp.Close()

	if _, err = fp.WriteString("ETCD_INITIAL_CLUSTER=" + *env.InitialCluster + "\n"); err != nil {
		log.WithFields(log.Fields{
			"error": err,
			"path":  etcdmgmt.ETCDProxyFile,
			"key":   "ETCD_INITIAL_CLUSTER",
			"val":   *env.InitialCluster,
		}).Error("Failed to write configuration in to etcd proxy file")
		return err
	}
	return nil
}

<<<<<<< HEAD
// ExportAndStoreETCDConfig() will store & export etcd environment variable along
// with storing etcd configuration
func (etcd *PeerService) ExportAndStoreETCDConfig(c *RPCEtcdConfigReq, reply *RPCEtcdEnvResp) error {
=======
// ExportAndStoreETCDEnv() will export etcd environment variable
func (etcd *PeerService) ExportAndStoreETCDEnv(env *RPCEtcdEnvReq, reply *RPCPeerGenericResp) error {
>>>>>>> df72696a
	opRet = 0
	opError = ""

	if *c.Client == false {
		// Exporting etcd environment variable
		os.Setenv("ETCD_NAME", *c.Name)
		os.Setenv("ETCD_INITIAL_CLUSTER", *c.InitialCluster)
		os.Setenv("ETCD_INITIAL_CLUSTER_STATE", *c.ClusterState)

		// Storing etcd envioronment variable in
		// etcdEnvFile (/var/lib/glusterd/etcdenv.conf) locally. So that upon
		// glusterd restart we can restore these environment variable again
		err := storeETCDEnv(c)
		if err != nil {
			opRet = -1
			opError = fmt.Sprintf("Could not able to write etcd configuration")
			log.WithField("error", err.Error()).Error("Could not able to write etcd configuration")
			return err
		}
	} else {
		err := storeETCDProxyConf(c)
		if err != nil {
			opRet = -1
			opError = fmt.Sprintf("Could not able to write etcd proxy configuration")
			log.WithField("error", err.Error()).Error("Could not able to write etcd proxy configuration")
			return err
		}
	}
	// Restarting etcd daemon
	etcdCtx, err := etcdmgmt.ReStartETCD()
	if err != nil {
		opRet = -1
		opError = fmt.Sprintf("Could not able to restart etcd at remote node")
		log.WithField("error", err.Error()).Error("Could not able to restart etcd")
	}
	context.EtcdProcessCtx = etcdCtx

	reply.OpRet = &opRet
	reply.OpError = &opError

	return nil
}<|MERGE_RESOLUTION|>--- conflicted
+++ resolved
@@ -16,16 +16,11 @@
 type PeerService int
 
 var (
-<<<<<<< HEAD
-	opRet   int32
-	opError string
-=======
 	opRet        int32
 	opError      string
 	uuid         string
 	etcdConfDir  = "/var/lib/glusterd/"
 	etcdConfFile = etcdConfDir + "etcdenv.conf"
->>>>>>> df72696a
 )
 
 // ValidateAdd() will checks all validation for AddPeer at server side
@@ -137,14 +132,9 @@
 	return nil
 }
 
-<<<<<<< HEAD
 // ExportAndStoreETCDConfig() will store & export etcd environment variable along
 // with storing etcd configuration
-func (etcd *PeerService) ExportAndStoreETCDConfig(c *RPCEtcdConfigReq, reply *RPCEtcdEnvResp) error {
-=======
-// ExportAndStoreETCDEnv() will export etcd environment variable
-func (etcd *PeerService) ExportAndStoreETCDEnv(env *RPCEtcdEnvReq, reply *RPCPeerGenericResp) error {
->>>>>>> df72696a
+func (etcd *PeerService) ExportAndStoreETCDConfig(c *RPCEtcdConfigReq, reply *RPCPeerGenericResp) error {
 	opRet = 0
 	opError = ""
 
