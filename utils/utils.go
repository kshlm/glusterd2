--- conflicted
+++ resolved
@@ -314,8 +314,6 @@
 	// defer happens in LIFO
 	defer syscall.Unlink(t.Name())
 	defer t.Close()
-<<<<<<< HEAD
-=======
 }
 
 // Function to check whether the process with given pid exist or not in the system
@@ -329,5 +327,4 @@
 		return true
 	}
 	return false
->>>>>>> 4e631632
 }