--- conflicted
+++ resolved
@@ -32,9 +32,6 @@
 - package: google.golang.org/grpc
   version: 1.0.4
 - package: github.com/soheilhy/cmux
-<<<<<<< HEAD
 - package: github.com/thejerf/suture
   version: ^2.0.0
-=======
-- package: github.com/prashanthpai/sunrpc
->>>>>>> 37e20296
+- package: github.com/prashanthpai/sunrpc