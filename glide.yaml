parent: null
package: github.com/gluster/glusterd2
import:
- package: github.com/gorilla/context
  version: 1c83b3eabd45b6d76072b66b746c20815fb2872d
- package: gopkg.in/tylerb/graceful.v1
  version: 48afeb21e2fcbcff0f30bd5ad6b97747b0fae38e
- package: github.com/pborman/uuid
  version: cccd189d45f7ac3368a0d127efb7f4d08ae0b655
- package: github.com/gorilla/mux
  version: ad4d7a5882b961e07e2626045eb995c022ac6664
- package: golang.org/x/net
  version: b4e17d61b15679caf2335da776c614169a1b4643
- package: github.com/docker/libkv
  version: 93099f38de7421e6979983652730a81e2bafd578
- package: github.com/codegangsta/negroni
  version: c7477ad8e330bef55bf1ebe300cf8aa67c492d1b
<<<<<<< HEAD
- package: github.com/gorilla/context
  version: 1c83b3eabd45b6d76072b66b746c20815fb2872d
- package: github.com/hashicorp/consul
  version: v0.5.2
=======
- package: golang.org/x/sys
  subpackages:
  - /unix
- package: github.com/meatballhat/negroni-logrus
  version: dd89490b0057cca7fe3fa3885f82935dfd430c2e
- package: github.com/Sirupsen/logrus
  version: v0.8.7
- package: github.com/hashicorp/consul
  version: v0.5.2
>>>>>>> 944105d6
<|MERGE_RESOLUTION|>--- conflicted
+++ resolved
@@ -15,12 +15,6 @@
   version: 93099f38de7421e6979983652730a81e2bafd578
 - package: github.com/codegangsta/negroni
   version: c7477ad8e330bef55bf1ebe300cf8aa67c492d1b
-<<<<<<< HEAD
-- package: github.com/gorilla/context
-  version: 1c83b3eabd45b6d76072b66b746c20815fb2872d
-- package: github.com/hashicorp/consul
-  version: v0.5.2
-=======
 - package: golang.org/x/sys
   subpackages:
   - /unix
@@ -29,5 +23,4 @@
 - package: github.com/Sirupsen/logrus
   version: v0.8.7
 - package: github.com/hashicorp/consul
-  version: v0.5.2
->>>>>>> 944105d6
+  version: v0.5.2