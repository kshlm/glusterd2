--- conflicted
+++ resolved
@@ -17,13 +17,8 @@
 	ctx := r.Context()
 
 	id := mux.Vars(r)["peerid"]
-<<<<<<< HEAD
 	if uuid.Parse(id) == nil {
-		restutils.SendHTTPError(ctx, w, http.StatusBadRequest, "Invalid peer id passed", api.ErrCodeDefault)
-=======
-	if id == "" {
-		restutils.SendHTTPError(ctx, w, http.StatusBadRequest, "peerid not present in request")
->>>>>>> 2e89101c
+		restutils.SendHTTPError(ctx, w, http.StatusBadRequest, "Invalid peer id passed")
 		return
 	}
 
