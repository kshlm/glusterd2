package etcdmgmt

import (
	"bufio"
	"encoding/json"
	"io/ioutil"
	"net/http"
	"os"
	"os/exec"
	"strconv"
	"strings"
	"syscall"
	"time"

	"github.com/gluster/glusterd2/context"
	"github.com/gluster/glusterd2/utils"

	log "github.com/Sirupsen/logrus"
)

// ExecName is to indicate the executable name, useful for mocking in tests
var (
	listenClientUrls   string
	advClientUrls      string
	listenPeerUrls     string
	initialAdvPeerUrls string
	ExecName           = "etcd"
	etcdPidDir         = "/var/run/gluster/"
	etcdPidFile        = etcdPidDir + "etcd.pid"
	etcdConfDir        = "/var/lib/glusterd/"
	etcdConfFile       = etcdConfDir + "etcdenv.conf"
)

// checkETCDHealth() is to ensure that etcd process have come up properlly or not
func checkETCDHealth(val time.Duration, listenClientUrls string) bool {
	result := struct{ Health string }{}
	// Checking health of etcd. Health of the etcd should be true,
	// means etcd have initialized properly before using any etcd command
	timer := time.NewTimer(time.Second * val)
	for {
		// Waiting for 15 second. Within 15 second health of etcd should
		// be true otherwise it should throw an error
		go func() {
			<-timer.C
			if result.Health != "true" {
				log.Fatal("Health of etcd is not proper. Check etcd configuration.")
			}
		}()

		resp, err := http.Get(listenClientUrls + "/health")
		if err != nil {
			continue
		}

		body, err := ioutil.ReadAll(resp.Body)

		err = json.Unmarshal([]byte(body), &result)
		if err != nil {
			continue
		}
		if result.Health == "true" {
			timer.Stop()
			break
		}
	}
	return true
}

// StartETCD() is to bring up etcd instance
func StartETCD(args []string) (*os.Process, error) {
	start, pid := isETCDStartNeeded()
	if start == false {
		log.WithField("pid", pid).Info("etcd instance is already running")
		etcdCtx, e := os.FindProcess(pid)
		return etcdCtx, e
	}

	log.WithField("Executable", ExecName).Info("Starting")

	etcdCmd := exec.Command(ExecName, args...)

	// TODO: use unix.Setpgid instead of using syscall
	// Don't kill chlid process (etcd) upon ^C (SIGINT) of main glusterd process
	etcdCmd.SysProcAttr = &syscall.SysProcAttr{
		Setpgid: true,
	}

	err := etcdCmd.Start()
	if err != nil {
		log.WithField("error", err.Error()).Error("Could not start etcd daemon.")
		return nil, err
	}

	// Check the health of node whether etcd have come up properly or not
	if check := checkETCDHealth(15, args[1]); check != true {
		log.Fatal("Health of etcd is not proper. Check etcd configuration.")
	}
	log.WithField("pid", etcdCmd.Process.Pid).Debug("etcd pid")
	if err := writeETCDPidFile(etcdCmd.Process.Pid); err != nil {
		etcdCmd.Process.Kill()
		return nil, err
	}
	return etcdCmd.Process, nil
}

// writeETCDPidFile () is to write the pid of etcd instance
func writeETCDPidFile(pid int) error {
	// create directory to store etcd pid if it doesn't exist
	utils.InitDir(etcdPidDir)
	if err := ioutil.WriteFile(etcdPidFile, []byte(strconv.Itoa(pid)), os.ModePerm); err != nil {
		log.WithFields(log.Fields{
			"error": err,
			"path":  etcdPidFile,
			"pid":   string(pid),
		}).Error("Failed to write etcd pid to the file")
		return err
	}
	return nil
}

// isETCDStartNeeded() reads etcd.pid file
// @ if pid is not found returns true
// @ if pid is found, checks for the process with the pid, if a running instance
<<<<<<< HEAD
//   is found then check whether etcd health is ok, if so then return true else
//   false

=======
//   is found return false else true
>>>>>>> e81960a1
func isETCDStartNeeded() (bool, int) {
	pid := -1
	start := true
	bytes, err := ioutil.ReadFile(etcdPidFile)
	if err == nil {
		pidString := string(bytes)
		if pid, err = strconv.Atoi(pidString); err != nil {
			log.WithField("pid", pidString).Error("Failed to convert string to integer")
			start = true
			return start, pid
		}
		if exist := utils.CheckProcessExist(pid); exist == true {
			hostname, err := os.Hostname()
			if err != nil {
				log.Fatal("Could not able to get hostname")
			}
			listenClientUrls := "http://" + hostname + ":2379"
			_, err = http.Get(listenClientUrls + "/health")
			if err != nil {
				log.WithField("err", err).Error("etcd health check failed")
				pid = -1
				start = true
			} else {
				start = false
			}
		}
	} else {
		switch {
		case os.IsNotExist(err):
			start = true
			break
		default:
			log.WithFields(log.Fields{
				"error": err,
				"path":  etcdPidFile,
			}).Fatal("Failed to read from file")
		}
	}
	return start, pid
}

// initETCDArgVar() will initialize etcd argument which will be used at various places
func initETCDArgVar() {
	context.SetLocalHostIP()

	listenClientUrls = "http://" + context.HostIP + ":2379"
	advClientUrls = "http://" + context.HostIP + ":2379"
	listenPeerUrls = "http://" + context.HostIP + ":2380"
	initialAdvPeerUrls = "http://" + context.HostIP + ":2380"
}

// ETCDStartInit() Check whether etcd environment variable present or not
// If it present then start etcd without --initial-cluster flag
// other wise start etcd normally.
func ETCDStartInit() (*os.Process, error) {
	initETCDArgVar()

	file, err := os.Open(etcdConfFile)
	if err != nil {
		switch {
		case os.IsNotExist(err):
			log.Info("Starting/Restarting etcd for a initial node")
			return StartStandAloneETCD()
		default:
			log.WithFields(log.Fields{
				"error": err,
				"path":  etcdPidFile,
			}).Fatal("Failed to read from file")
		}
	} else {
		defer file.Close()

		// Restoring etcd environment variable and starting etcd daemon
		scanner := bufio.NewScanner(file)
		scanner.Split(bufio.ScanLines)
		for scanner.Scan() {
			linestr := scanner.Text()
			etcdenv := strings.Split(linestr, "=")

			etcdEnvKey := etcdenv[0]
			etcdEnvData := etcdenv[1]
			envlen := len(etcdenv)
			for i := 2; i < envlen; i++ {
				etcdEnvData = etcdEnvData + "=" + etcdenv[i]
			}

			// setting etcd environment variable
			os.Setenv(etcdEnvKey, etcdEnvData)
		}

		args := []string{"-listen-client-urls", listenClientUrls,
			"-advertise-client-urls", advClientUrls,
			"-listen-peer-urls", listenPeerUrls,
			"-initial-advertise-peer-urls", initialAdvPeerUrls}

		log.Info("Sstarting etcd daemon")
		return StartETCD(args)
	}
	return nil, err
}

//StartStandAloneETCD() will Start default etcd by considering single server node
func StartStandAloneETCD() (*os.Process, error) {
	args := []string{"-listen-client-urls", listenClientUrls,
		"-advertise-client-urls", advClientUrls,
		"-listen-peer-urls", listenPeerUrls,
		"-initial-advertise-peer-urls", initialAdvPeerUrls,
		"--initial-cluster", "default=" + listenPeerUrls}

	return StartETCD(args)
}

// StopETCD() will Stop etcd process on the node
func StopETCD(etcdCtx *os.Process) error {
	err := etcdCtx.Kill()
	if err != nil {
		log.Error("Could not able to kill etcd daemon")
		return err
	}
	_, err = etcdCtx.Wait()
	if err != nil {
		log.Error("Could not able to kill etcd daemon")
		return err
	}
	return nil
}

// ReStartETCD() will restart etcd process
func ReStartETCD() (*os.Process, error) {
	// Stop etcd process
	etcdCtx := context.EtcdProcessCtx
	err := StopETCD(etcdCtx)
	if err != nil {
		log.Error("Could not able to stop etcd daemon")
		return nil, err
	}

	args := []string{"-listen-client-urls", listenClientUrls,
		"-advertise-client-urls", advClientUrls,
		"-listen-peer-urls", listenPeerUrls,
		"-initial-advertise-peer-urls", initialAdvPeerUrls}

	log.Info("Restarting etcd daemon")

	return StartETCD(args)
}<|MERGE_RESOLUTION|>--- conflicted
+++ resolved
@@ -121,13 +121,8 @@
 // isETCDStartNeeded() reads etcd.pid file
 // @ if pid is not found returns true
 // @ if pid is found, checks for the process with the pid, if a running instance
-<<<<<<< HEAD
 //   is found then check whether etcd health is ok, if so then return true else
 //   false
-
-=======
-//   is found return false else true
->>>>>>> e81960a1
 func isETCDStartNeeded() (bool, int) {
 	pid := -1
 	start := true
